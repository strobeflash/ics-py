#!/usr/bin/env python
# -*- coding: utf-8 -*-

from __future__ import unicode_literals, absolute_import

from six.moves import map

import arrow
import copy
from datetime import timedelta, datetime

from .alarm import AlarmFactory
from .component import Component
from .utils import (
    parse_duration,
    timedelta_to_duration,
    iso_to_arrow,
    get_arrow,
    arrow_to_iso,
    uid_gen,
    unescape_string,
    escape_string,
)
from .parse import ContentLine, Container


class Todo(Component):

    """A todo list entry.

    Can have a start time and duration, or start and due time,
    or only start/due time.
    """

    _TYPE = "VTODO"
    _EXTRACTORS = []
    _OUTPUTS = []

    def __init__(self,
                 dtstamp=None,
                 uid=None,
                 completed=None,
                 created=None,
                 description=None,
                 begin=None,
                 location=None,
                 percent=None,
                 priority=None,
                 name=None,
                 url=None,
                 due=None,
                 duration=None,
                 alarms=None,
                 status=None):
        """Instantiates a new :class:`ics.todo.Todo`.

        Args:
            uid (string): must be unique
            dtstamp (Arrow-compatible)
            completed (Arrow-compatible)
            created (Arrow-compatible)
            description (string)
            begin (Arrow-compatible)
            location (string)
            percent (int): 0-100
            priority (int): 0-9
            name (string) : rfc5545 SUMMARY property
            url (string)
            due (Arrow-compatible)
            duration (datetime.timedelta)
            alarms (:class:`ics.alarm.Alarm`)
            status (string)

        Raises:
            ValueError: if `duration` and `due` are specified at the same time
        """

        self._percent = None
        self._priority = None
        self._begin = None
        self._due_time = None
        self._duration = None

        self.uid = uid_gen() if not uid else uid
        self.dtstamp = arrow.now() if not dtstamp else get_arrow(dtstamp)
        self.completed = get_arrow(completed)
        self.created = get_arrow(created)
        self.description = description
        self.begin = begin
        self.location = location
        self.percent = percent
        self.priority = priority
        self.name = name
        self.url = url
        self.alarms = set()
        self._unused = Container(name='VTODO')

        if duration and due:
            raise ValueError(
                'Todo() may not specify a duration and due date\
                at the same time')
        elif duration:
            if not begin:
                raise ValueError(
                    'Todo() must specify a begin if a duration\
                    is specified')
            self.duration = duration
        elif due:
            self.due = due

        if alarms is not None:
            self.alarms.update(set(alarms))
        self.status = status

    @property
    def percent(self):
        return self._percent

    @percent.setter
    def percent(self, value):
        if value:
            value = int(value)
            if value < 0 or value > 100:
                raise ValueError('percent must be [0, 100]')
        self._percent = value

    @property
    def priority(self):
        return self._priority

    @priority.setter
    def priority(self, value):
        if value:
            value = int(value)
            if value < 0 or value > 9:
                raise ValueError('priority must be [0, 9]')
        self._priority = value

    @property
    def begin(self):
        """Get or set the beginning of the todo.

        |  Will return an :class:`Arrow` object.
        |  May be set to anything that :func:`Arrow.get` understands.
        |  If a due time is defined (not a duration), .begin must not
            be set to a superior value.
        """
        return self._begin

    @begin.setter
    def begin(self, value):
        value = get_arrow(value)
        if value and self._due_time and value > self._due_time:
            raise ValueError('Begin must be before due time')
        self._begin = value

    @property
    def due(self):
        """Get or set the end of the todo.

        |  Will return an :class:`Arrow` object.
        |  May be set to anything that :func:`Arrow.get` understands.
        |  If set to a non null value, removes any already
            existing duration.
        |  Setting to None will have unexpected behavior if
            begin is not None.
        |  Must not be set to an inferior value than self.begin.
        """

        if self._duration:
            # if due is duration defined return the beginning + duration
            return self.begin + self._duration
        elif self._due_time:
            # if due is time defined
            return self._due_time
        else:
            return None

    @due.setter
    def due(self, value):
        value = get_arrow(value)
        if value and value < self._begin:
            raise ValueError('Due must be after begin')

        self._due_time = value

        if value:
            self._duration = None

    @property
    def duration(self):
        """Get or set the duration of the todo.

        |  Will return a timedelta object.
        |  May be set to anything that timedelta() understands.
        |  May be set with a dict ({"days":2, "hours":6}).
        |  If set to a non null value, removes any already
            existing end time.
        """
        if self._duration:
            return self._duration
        elif self.due:
            return self.due - self.begin
        else:
            # todo has neither due, nor start and duration
            return None

    @duration.setter
    def duration(self, value):
        if isinstance(value, dict):
            value = timedelta(**value)
        elif isinstance(value, timedelta):
            value = value
        elif value is not None:
            value = timedelta(value)

        self._duration = value

        if value:
            self._due_time = None

<<<<<<< HEAD
    @property
    def status(self):
        return self._status

    @status.setter
    def status(self, value):
        value = value.upper()
        statuses = (None, 'NEEDS-ACTION', 'COMPLETED', 'IN-PROCESS', 'CANCELLED')
        if value not in statuses:
            raise ValueError('status must be one of %s' % statuses)
        self._status = value

    def __urepr__(self):
        """Should not be used directly. Use self.__repr__ instead.

        Returns:
            unicode: a unicode representation (__repr__) of the todo.
        """
=======
    def __repr__(self):
>>>>>>> f07a5f42
        if self.name is None:
            return "<Todo>"
        if self.begin is None and self.due is None:
            return "<Todo '{}'>".format(self.name)
        if self.due is None:
            return "<Todo '{}' begin:{}>".format(self.name, self.begin)
        if self.begin is None:
            return "<Todo '{}' due:{}>".format(self.name, self.due)
        return "<Todo '{}' begin:{} due:{}>".format(self.name, self.begin, self.due)

    def __lt__(self, other):
        if isinstance(other, Todo):
            if self.due is None and other.due is None:
                if self.name is None and other.name is None:
                    return False
                elif self.name is None:
                    return True
                elif other.name is None:
                    return False
                else:
                    return self.name < other.name
            return self.due < other.due
        if isinstance(other, datetime):
            if self.due:
                return self.due < other
        raise NotImplementedError(
            'Cannot compare Todo and {}'.format(type(other)))

    def __le__(self, other):
        if isinstance(other, Todo):
            if self.due is None and other.due is None:
                if self.name is None and other.name is None:
                    return True
                elif self.name is None:
                    return True
                elif other.name is None:
                    return False
                else:
                    return self.name <= other.name
            return self.due <= other.due
        if isinstance(other, datetime):
            if self.due:
                return self.due <= other
        raise NotImplementedError(
            'Cannot compare Todo and {}'.format(type(other)))

    def __gt__(self, other):
        if isinstance(other, Todo):
            if self.due is None and other.due is None:
                if self.name is None and other.name is None:
                    return False
                elif self.name is None:
                    return False
                elif other.name is None:
                    return True
                else:
                    return self.name > other.name
            return self.due > other.due
        if isinstance(other, datetime):
            if self.due:
                return self.due > other
        raise NotImplementedError(
            'Cannot compare Todo and {}'.format(type(other)))

    def __ge__(self, other):
        if isinstance(other, Todo):
            if self.due is None and other.due is None:
                if self.name is None and other.name is None:
                    return True
                elif self.name is None:
                    return True
                elif other.name is None:
                    return False
                else:
                    return self.name >= other.name
            return self.due >= other.due
        if isinstance(other, datetime):
            if self.due:
                return self.due >= other
        raise NotImplementedError(
            'Cannot compare Todo and {}'.format(type(other)))

    def __eq__(self, other):
        """Two todos are considered equal if they have the same uid."""
        if isinstance(other, Todo):
            return self.uid == other.uid
        raise NotImplementedError(
            'Cannot compare Todo and {}'.format(type(other)))

    def __ne__(self, other):
        """Two todos are considered not equal if they do not have the same uid."""
        if isinstance(other, Todo):
            return self.uid != other.uid
        raise NotImplementedError(
            'Cannot compare Todo and {}'.format(type(other)))

    def clone(self):
        """
        Returns:
            Todo: an exact copy of self"""
        clone = copy.copy(self)
        clone._unused = clone._unused.clone()
        clone.alarms = copy.copy(self.alarms)
        return clone

    def __hash__(self):
        """
        Returns:
            int: hash of self. Based on self.uid."""
        return int(''.join(map(lambda x: '%.3d' % ord(x), self.uid)))


# ------------------
# ----- Inputs -----
# ------------------
@Todo._extracts('DTSTAMP', required=True)
def dtstamp(todo, line):
    if line:
        # get the dict of vtimezones passed to the classmethod
        tz_dict = todo._classmethod_kwargs['tz']
        todo.dtstamp = iso_to_arrow(line, tz_dict)


# TODO : add option somewhere to ignore some errors
@Todo._extracts('UID', required=True)
def uid(todo, line):
    if line:
        todo.uid = line.value


@Todo._extracts('COMPLETED')
def completed(todo, line):
    if line:
        # get the dict of vtimezones passed to the classmethod
        tz_dict = todo._classmethod_kwargs['tz']
        todo.completed = iso_to_arrow(line, tz_dict)


@Todo._extracts('CREATED')
def created(todo, line):
    if line:
        # get the dict of vtimezones passed to the classmethod
        tz_dict = todo._classmethod_kwargs['tz']
        todo.created = iso_to_arrow(line, tz_dict)


@Todo._extracts('DESCRIPTION')
def description(todo, line):
    todo.description = unescape_string(line.value) if line else None


@Todo._extracts('DTSTART')
def start(todo, line):
    if line:
        # get the dict of vtimezones passed to the classmethod
        tz_dict = todo._classmethod_kwargs['tz']
        todo.begin = iso_to_arrow(line, tz_dict)


@Todo._extracts('LOCATION')
def location(todo, line):
    todo.location = unescape_string(line.value) if line else None


@Todo._extracts('PERCENT-COMPLETE')
def percent(todo, line):
    todo.percent = line.value if line else None


@Todo._extracts('PRIORITY')
def priority(todo, line):
    todo.priority = line.value if line else None


@Todo._extracts('SUMMARY')
def summary(todo, line):
    todo.name = unescape_string(line.value) if line else None


@Todo._extracts('URL')
def url(todo, line):
    todo.url = unescape_string(line.value) if line else None


@Todo._extracts('DUE')
def due(todo, line):
    if line:
        #TODO: DRY [1]
        if todo._duration:
            raise ValueError("A todo can't have both DUE and DURATION")
        # get the dict of vtimezones passed to the classmethod
        tz_dict = todo._classmethod_kwargs['tz']
        todo._due_time = iso_to_arrow(line, tz_dict)


@Todo._extracts('DURATION')
def duration(todo, line):
    if line:
        #TODO: DRY [1]
        if todo._due_time:  # pragma: no cover
            raise ValueError("An todo can't have both DUE and DURATION")
        todo._duration = parse_duration(line.value)


@Todo._extracts('VALARM', multiple=True)
def alarms(todo, lines):
    def alarm_factory(x):
        af = AlarmFactory.get_type_from_container(x)
        return af._from_container(x)

    todo.alarms = list(map(alarm_factory, lines))


@Todo._extracts('STATUS')
def status(event, line):
    if line:
        event.status = line.value


# -------------------
# ----- Outputs -----
# -------------------
@Todo._outputs
def o_dtstamp(todo, container):
    if todo.dtstamp:
        instant = todo.dtstamp
    else:
        instant = arrow.now()

    container.append(ContentLine('DTSTAMP',
                                 value=arrow_to_iso(instant)))


@Todo._outputs
def o_uid(todo, container):
    if todo.uid:
        uid = todo.uid
    else:
        uid = uid_gen()

    container.append(ContentLine('UID', value=uid))


@Todo._outputs
def o_completed(todo, container):
    if todo.completed:
        container.append(ContentLine('COMPLETED',
                                     value=arrow_to_iso(todo.completed)))


@Todo._outputs
def o_created(todo, container):
    if todo.created:
        container.append(ContentLine('CREATED',
                                     value=arrow_to_iso(todo.created)))


@Todo._outputs
def o_description(todo, container):
    if todo.description:
        container.append(ContentLine('DESCRIPTION',
                                     value=escape_string(todo.description)))


@Todo._outputs
def o_start(todo, container):
    if todo.begin:
        container.append(ContentLine('DTSTART',
                                     value=arrow_to_iso(todo.begin)))


@Todo._outputs
def o_location(todo, container):
    if todo.location:
        container.append(ContentLine('LOCATION',
                                     value=escape_string(todo.location)))


@Todo._outputs
def o_percent(todo, container):
    if todo.percent is not None:
        container.append(ContentLine('PERCENT-COMPLETE',
                                     value=str(todo.percent)))


@Todo._outputs
def o_priority(todo, container):
    if todo.priority is not None:
        container.append(ContentLine('PRIORITY',
                                     value=str(todo.priority)))


@Todo._outputs
def o_summary(todo, container):
    if todo.name:
        container.append(ContentLine('SUMMARY',
                                     value=escape_string(todo.name)))


@Todo._outputs
def o_url(todo, container):
    if todo.url:
        container.append(ContentLine('URL',
                                     value=escape_string(todo.url)))


@Todo._outputs
def o_due(todo, container):
    if todo._due_time:
        container.append(ContentLine('DUE',
                                     value=arrow_to_iso(todo._due_time)))


@Todo._outputs
def o_duration(todo, container):
    if todo._duration:
        representation = timedelta_to_duration(todo._duration)
        container.append(ContentLine('DURATION',
                                     value=representation))


@Todo._outputs
def o_alarm(todo, container):
    for alarm in todo.alarms:
        container.append(str(alarm))


@Todo._outputs
def o_status(todo, container):
    if todo.status:
        container.append(ContentLine('STATUS', value=todo.status))<|MERGE_RESOLUTION|>--- conflicted
+++ resolved
@@ -219,28 +219,20 @@
         if value:
             self._due_time = None
 
-<<<<<<< HEAD
     @property
     def status(self):
         return self._status
 
     @status.setter
     def status(self, value):
-        value = value.upper()
+        if isinstance(value, str):
+            value = value.upper()
         statuses = (None, 'NEEDS-ACTION', 'COMPLETED', 'IN-PROCESS', 'CANCELLED')
         if value not in statuses:
             raise ValueError('status must be one of %s' % statuses)
         self._status = value
 
-    def __urepr__(self):
-        """Should not be used directly. Use self.__repr__ instead.
-
-        Returns:
-            unicode: a unicode representation (__repr__) of the todo.
-        """
-=======
     def __repr__(self):
->>>>>>> f07a5f42
         if self.name is None:
             return "<Todo>"
         if self.begin is None and self.due is None:
