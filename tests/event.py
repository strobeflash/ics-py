--- conflicted
+++ resolved
@@ -31,14 +31,10 @@
         self.assertEqual(tuple(map(lambda x: x.timestamp, g)), (5, 15))
 
         g = Event() | Event()
-<<<<<<< HEAD
         self.assertEqual(g, (None, None))
 
     def test_event_with_duration(self):
         c = Calendar(cal12)
         e = c.events[0]
         self.assertEqual(e._duration, timedelta(1, 3600))
-        self.assertEqual(e.end - e.begin, timedelta(1, 3600))
-=======
-        self.assertEqual(g, (None, None))
->>>>>>> c4c06e53
+        self.assertEqual(e.end - e.begin, timedelta(1, 3600))